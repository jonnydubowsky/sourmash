from __future__ import print_function

import argparse
import csv
import os
import os.path
import sys

import screed
import sourmash_lib
from . import signature as sig
from . import sourmash_args
from .logging import notify, error

DEFAULT_K = 31
DEFAULT_N = 500
WATERMARK_SIZE = 10000


def search(args):
    "Search a query sig against one or more signatures; report up to the 3 top matches."
    parser = argparse.ArgumentParser()
    parser.add_argument('query', help='query signature')
    parser.add_argument('against', nargs='+', help='list of signatures')
    parser.add_argument('--threshold', default=0.08, type=float)
    parser.add_argument('-n', '--num-results', default=3, type=int)
    parser.add_argument('-k', '--ksize', default=DEFAULT_K, type=int)
    parser.add_argument('-f', '--force', action='store_true')
    parser.add_argument('--save-matches', type=argparse.FileType('wt'))
    parser.add_argument('--containment', action='store_true')

    sourmash_args.add_moltype_args(parser)

    args = parser.parse_args(args)
    moltype = sourmash_args.calculate_moltype(args)

    # get the query signature
    query = sourmash_args.load_query_signature(args.query,
                                               select_ksize=args.ksize,
                                               select_moltype=moltype)
    query_moltype = sourmash_args.get_moltype(query)
    query_ksize = query.minhash.ksize
    notify('loaded query: {}... (k={}, {})', query.name()[:30],
                                             query_ksize,
                                             query_moltype)

    # get the signatures to query
    notify('loading db of signatures from {} files', len(args.against))
    against = []
    for filename in args.against:
        if filename == args.query and not args.force:
            notify('excluding query from database (file {})', filename)
            continue

        sl = sig.load_signatures(filename,
                                 select_ksize=args.ksize,
                                 select_moltype=moltype)

        for x in sl:
            against.append((x, filename))
    notify('loaded {} signatures total.', len(against))

    # compute query x db
    distances = []
    for (x, filename) in against:
        if args.containment:
<<<<<<< HEAD
            distance = query.contained_by(x)
=======
            distance = query.containment(x)
>>>>>>> a3971a06
        else:
            distance = query.similarity(x)
        if distance >= args.threshold:
            distances.append((distance, x, filename))

    # any matches? sort, show.
    if distances:
        distances.sort(reverse=True, key=lambda x: x[0])
        n_matches = len(distances)
        if n_matches <= args.num_results:
            notify('{} matches:'.format(n_matches))
        else:
            notify('{} matches; showing first {}:',
                   len(distances), args.num_results)
        for distance, match, filename in distances[:args.num_results]:

            print('\t', match.name(), '\t', "%.3f" % distance,
                  '\t', filename)

        if args.save_matches:
            outname = args.save_matches.name
            notify('saving all matches to "{}"', outname)
            sig.save_signatures([ m for (d, m, f) in distances ],
                                args.save_matches)
    else:
        notify('** no matches in {} signatures', len(against))


def compute(args):
    """Compute the signature for one or more files.

    Use cases:
        sourmash compute multiseq.fa              => multiseq.fa.sig, etc.
        sourmash compute genome.fa --singleton    => genome.fa.sig
        sourmash compute file1.fa file2.fa -o file.sig
            => creates one output file file.sig, with one signature for each
               input file.
        sourmash compute file1.fa file2.fa --merge merged -o file.sig
            => creates one output file file.sig, with all sequences from
               file1.fa and file2.fa combined into one signature.
    """
    parser = argparse.ArgumentParser()
    parser.add_argument('filenames', nargs='+',
                        help='file(s) of sequences')

    sourmash_args.add_moltype_args(parser, default_dna=True)

    parser.add_argument('--input-is-protein', action='store_true')
    parser.add_argument('-k', '--ksizes',
                        default=str(DEFAULT_K),
                        help='comma-separated list of k-mer sizes (default: %(default)s)')
    parser.add_argument('-n', '--num-hashes', type=int,
                        default=DEFAULT_N,
                        help='number of hashes to use in each sketch (default: %(default)i)')
    parser.add_argument('--check-sequence', action='store_true')
    parser.add_argument('-f', '--force', action='store_true')
    parser.add_argument('-o', '--output', type=argparse.FileType('wt'))
    parser.add_argument('--email', type=str, default='')
    parser.add_argument('--singleton', action='store_true')
    parser.add_argument('--merge', '--name', type=str, default='', metavar="MERGED",
                        help="merge all input files into one signature named %(metavar)s")
    parser.add_argument('--name-from-first', action='store_true')
    parser.add_argument('--track-abundance', action='store_true',
                        help='track k-mer abundances')
    parser.add_argument('--scaled', type=float,
                        help='set resolution of signature size')
    parser.add_argument('--seed', type=int, help='hash seed',
                        default=sourmash_lib.DEFAULT_SEED)
    args = parser.parse_args(args)

    if args.input_is_protein and args.dna:
        notify('WARNING: input is protein, turning off DNA hashing')
        args.dna = False
        args.protein = True

    if args.scaled:
        if args.num_hashes != 0:
            notify('setting num_hashes to 0 because --scaled is set')
            args.num_hashes = 0

    notify('computing signatures for files: {}', ", ".join(args.filenames))

    # get list of k-mer sizes for which to compute sketches
    ksizes = args.ksizes
    if ',' in ksizes:
        ksizes = ksizes.split(',')
        ksizes = list(map(int, ksizes))
    else:
        ksizes = [int(ksizes)]

    notify('Computing signature for ksizes: {}', str(ksizes))

    num_sigs = 0
    if args.dna and args.protein:
        notify('Computing both DNA and protein signatures.')
        num_sigs = 2*len(ksizes)
    elif args.dna:
        notify('Computing only DNA (and not protein) signatures.')
        num_sigs = len(ksizes)
    elif args.protein:
        notify('Computing only protein (and not DNA) signatures.')
        num_sigs = len(ksizes)

    if args.protein:
        bad_ksizes = [ str(k) for k in ksizes if k % 3 != 0 ]
        if bad_ksizes:
            error('protein ksizes must be divisible by 3, sorry!')
            error('bad ksizes: {}', ", ".join(bad_ksizes))
            sys.exit(-1)

    notify('Computing a total of {} signatures.', num_sigs)

    if num_sigs == 0:
        error('...nothing to calculate!? Exiting!')
        sys.exit(-1)

    if args.merge and not args.output:
        error("must specify -o with --merge")
        sys.exit(-1)

    def make_minhashes():
        seed = args.seed
        max_hash = 0
        if args.scaled and args.scaled > 1:
            max_hash = sourmash_lib.MAX_HASH / float(args.scaled)
            max_hash = int(round(max_hash, 0))

        # one minhash for each ksize
        Elist = []
        for k in ksizes:
            if args.protein:
                E = sourmash_lib.MinHash(ksize=k, n=args.num_hashes,
                                            is_protein=True,
                                    track_abundance=args.track_abundance,
                                            max_hash=max_hash,
                                            seed=seed)
                Elist.append(E)
            if args.dna:
                E = sourmash_lib.MinHash(ksize=k, n=args.num_hashes,
                                            is_protein=False,
                                    track_abundance=args.track_abundance,
                                            max_hash=max_hash,
                                            seed=seed)
                Elist.append(E)
        return Elist

    def add_seq(Elist, seq, input_is_protein, check_sequence):
        for E in Elist:
            if input_is_protein:
                E.add_protein(seq)
            else:
                E.add_sequence(seq, not check_sequence)

    def build_siglist(email, Elist, filename, name=None):
        return [ sig.SourmashSignature(email, E, filename=filename,
                                       name=name) for E in Elist ]

    def save_siglist(siglist, output_fp, filename=None):
        # save!
        if output_fp:
            sig.save_signatures(siglist, args.output)
        else:
            if filename is None:
                raise Exception("internal error, filename is None")
            with open(filename, 'w') as fp:
                sig.save_signatures(siglist, fp)

    if args.track_abundance:
        notify('Tracking abundance of input k-mers.')

    if not args.merge:
        if args.output:
            siglist = []

        for filename in args.filenames:
            sigfile = os.path.basename(filename) + '.sig'
            if not args.output and os.path.exists(sigfile) and not \
                args.force:
                notify('skipping {} - already done', filename)
                continue

            if args.singleton:
                siglist = []
                for n, record in enumerate(screed.open(filename)):
                    # make minhashes for each sequence
                    Elist = make_minhashes()
                    add_seq(Elist, record.sequence,
                            args.input_is_protein, args.check_sequence)

                    siglist += build_siglist(args.email, Elist, filename,
                                             name=record.name)
                notify('calculated {} signatures for {} sequences in {}'.\
                          format(len(siglist), n + 1, filename))
            else:
                # make minhashes for the whole file
                Elist = make_minhashes()

                # consume & calculate signatures
                notify('... reading sequences from {}', filename)
                name = None
                for n, record in enumerate(screed.open(filename)):
                    if n % 10000 == 0:
                        if n:
                            notify('...{} {}', filename, n)
                        elif args.name_from_first:
                            name = record.name

                    s = record.sequence
                    add_seq(Elist, record.sequence,
                            args.input_is_protein, args.check_sequence)

                sigs = build_siglist(args.email, Elist, filename, name)
                if args.output:
                    siglist += sigs
                else:
                    siglist = sigs
                notify('calculated {} signatures for {} sequences in {}'.\
                          format(len(siglist), n + 1, filename))

            if not args.output:
                save_siglist(siglist, args.output, sigfile)

        if args.output:
            save_siglist(siglist, args.output, sigfile)
    else:                             # single name specified - combine all
        # make minhashes for the whole file
        Elist = make_minhashes()

        for filename in args.filenames:
            # consume & calculate signatures
            notify('... reading sequences from', filename)
            for n, record in enumerate(screed.open(filename)):
                if n % 10000 == 0 and n:
                    notify('...', filename, n)

                add_seq(Elist, record.sequence,
                        args.input_is_protein, args.check_sequence)

        siglist = build_siglist(args.email, Elist, filename,
                                name=args.merge)
        notify('calculated {} signatures for {} sequences taken from {}'.\
               format(len(siglist), n + 1, " ".join(args.filenames)))
        # at end, save!
        save_siglist(siglist, args.output)


def compare(args):
    "Compare multiple signature files and create a distance matrix."
    import numpy

    parser = argparse.ArgumentParser()
    parser.add_argument('signatures', nargs='+', help='list of signatures')
    parser.add_argument('-k', '--ksize', type=int, default=DEFAULT_K, help='k-mer size (default: %(default)s)')
    parser.add_argument('-o', '--output')
    parser.add_argument('--ignore-abundance', action='store_true',
                        help='do NOT use k-mer abundances if present')
    args = parser.parse_args(args)

    # load in the various signatures
    siglist = []
    for filename in args.signatures:
        notify('loading {}', filename)
        loaded = sig.load_signatures(filename, select_ksize=args.ksize)
        loaded = list(loaded)
        if not loaded:
            notify('warning: no signatures loaded at given ksize from {}',
                   filename)
        siglist.extend(loaded)

    if len(siglist) == 0:
        error('no signatures!')
        sys.exit(-1)

    # build the distance matrix
    D = numpy.zeros([len(siglist), len(siglist)])
    numpy.set_printoptions(precision=3, suppress=True)

    # do all-by-all calculation
    labeltext = []
    for i, E in enumerate(siglist):
        for j, E2 in enumerate(siglist):
            D[i][j] = E.similarity(E2, args.ignore_abundance)

        if len(siglist) < 30:
            print('%d-%20s\t%s' % (i, E.name(), D[i, :, ],))
        labeltext.append(E.name())

    notify('min similarity in matrix: {}', numpy.min(D))

    # shall we output a matrix?
    if args.output:
        labeloutname = args.output + '.labels.txt'
        notify('saving labels to: {}', labeloutname)
        with open(labeloutname, 'w') as fp:
            fp.write("\n".join(labeltext))

        notify('saving distance matrix to: {}', args.output)
        with open(args.output, 'wb') as fp:
            numpy.save(fp, D)


def plot(args):
    "Produce a clustering and plot."
    import matplotlib as mpl
    mpl.use('Agg')
    import numpy
    import scipy
    import pylab
    import scipy.cluster.hierarchy as sch
    from . import fig as sourmash_fig

    # set up cmd line arguments
    parser = argparse.ArgumentParser()
    parser.add_argument('distances', help="output from 'sourmash compare'")
    parser.add_argument('--pdf', action='store_true')
    parser.add_argument('--labels', action='store_true')
    parser.add_argument('--indices', action='store_false')
    parser.add_argument('--vmax', default=1.0, type=float,
                        help='(default: %(default)f)')
    parser.add_argument('--vmin', default=0.0, type=float,
                        help='(default: %(default)f)')
    args = parser.parse_args(args)

    # load files
    D_filename = args.distances
    labelfilename = D_filename + '.labels.txt'

    D = numpy.load(open(D_filename, 'rb'))
    labeltext = [ x.strip() for x in open(labelfilename) ]

    # build filenames, decide on PDF/PNG output
    dendrogram_out = os.path.basename(D_filename) + '.dendro'
    if args.pdf:
        dendrogram_out += '.pdf'
    else:
        dendrogram_out += '.png'

    matrix_out = os.path.basename(D_filename) + '.matrix'
    if args.pdf:
        matrix_out += '.pdf'
    else:
        matrix_out += '.png'

    ### make the dendrogram:
    fig = pylab.figure(figsize=(8,5))
    ax1 = fig.add_axes([0.1, 0.1, 0.7, 0.8])
    ax1.set_xticks([])
    ax1.set_yticks([])

    Y = sch.linkage(D, method='single') # cluster!
    Z1 = sch.dendrogram(Y, orientation='right', labels=labeltext)
    fig.savefig(dendrogram_out)
    notify('wrote {}', dendrogram_out)

    ### make the dendrogram+matrix:
    fig = sourmash_fig.plot_composite_matrix(D, labeltext,
                                             show_labels=args.labels,
                                             show_indices=args.indices,
                                             vmin=args.vmin,
                                             vmax=args.vmax)
    fig.savefig(matrix_out)
    notify('wrote {}', matrix_out)

    # print out sample numbering for FYI.
    for i, name in enumerate(labeltext):
        print(i, '\t', name)


def import_csv(args):
    "Import a CSV file full of signatures/hashes."
    p = argparse.ArgumentParser()
    p.add_argument('mash_csvfile')
    p.add_argument('-o', '--output', type=argparse.FileType('wt'),
                   default=sys.stdout, help='(default: stdout)')
    p.add_argument('--email', type=str, default='', help='(default: %(default)s)')
    args = p.parse_args(args)

    with open(args.mash_csvfile, 'r') as fp:
        reader = csv.reader(fp)
        siglist = []
        for row in reader:
            hashfn = row[0]
            hashseed = int(row[1])

            # only support a limited import type, for now ;)
            assert hashfn == 'murmur64'
            assert hashseed == 42

            _, _, ksize, name, hashes = row
            ksize = int(ksize)

            hashes = hashes.strip()
            hashes = list(map(int, hashes.split(' ' )))

            e = sourmash_lib.MinHash(len(hashes), ksize)
            e.add_many(hashes)
            s = sig.SourmashSignature(args.email, e, filename=name)
            siglist.append(s)
            notify('loaded signature: {} {}', name, s.md5sum()[:8])

        notify('saving {} signatures to JSON', len(siglist))
        sig.save_signatures(siglist, args.output)


def dump(args):
    parser = argparse.ArgumentParser()
    parser.add_argument('filenames', nargs='+')
    parser.add_argument('-k', '--ksize', type=int, default=DEFAULT_K, help='k-mer size (default: %(default)i)')
    args = parser.parse_args(args)

    for filename in args.filenames:
        notify('loading {}', filename)
        siglist = sig.load_signatures(filename, select_ksize=args.ksize)
        siglist = list(siglist)
        assert len(siglist) == 1

        s = siglist[0]

        fp = open(filename + '.dump.txt', 'w')
        fp.write(" ".join((map(str, s.minhash.get_hashes()))))
        fp.close()


def sbt_combine(args):
    from sourmash_lib.sbt import SBT, GraphFactory
    from sourmash_lib.sbtmh import SigLeaf

    parser = argparse.ArgumentParser()
    parser.add_argument('sbt_name', help='name to save SBT into')
    parser.add_argument('sbts', nargs='+',
                        help='SBTs to combine to a new SBT')
    parser.add_argument('-x', '--bf-size', type=float, default=1e5)

    sourmash_args.add_moltype_args(parser)

    args = parser.parse_args(args)
    moltype = sourmash_args.calculate_moltype(args)

    inp_files = list(args.sbts)
    notify('combining {} SBTs', len(inp_files))

    tree = SBT.load(inp_files.pop(0), leaf_loader=SigLeaf.load)

    for f in inp_files:
        new_tree = SBT.load(f, leaf_loader=SigLeaf.load)
        # TODO: check if parameters are the same for both trees!
        tree.combine(new_tree)

    notify('saving SBT under "{}"', args.sbt_name)
    tree.save(args.sbt_name)


def sbt_index(args):
    from sourmash_lib.sbt import SBT, GraphFactory
    from sourmash_lib.sbtmh import search_minhashes, SigLeaf

    parser = argparse.ArgumentParser()
    parser.add_argument('sbt_name', help='name to save SBT into')
    parser.add_argument('signatures', nargs='+',
                        help='signatures to load into SBT')
    parser.add_argument('-k', '--ksize', type=int, default=None)
    parser.add_argument('--traverse-directory', action='store_true')
    parser.add_argument('-x', '--bf-size', type=float, default=1e5)

    sourmash_args.add_moltype_args(parser)

    args = parser.parse_args(args)
    moltype = sourmash_args.calculate_moltype(args)

    factory = GraphFactory(1, args.bf_size, 4)
    tree = SBT(factory)

    if args.traverse_directory:
        inp_files = list(sourmash_args.traverse_find_sigs(args.signatures))
    else:
        inp_files = list(args.signatures)


    notify('loading {} files into SBT', len(inp_files))

    n = 0
    ksizes = set()
    moltypes = set()
    for f in inp_files:
        siglist = sig.load_signatures(f, select_ksize=args.ksize,
                                      select_moltype=moltype)

        # load all matching signatures in this file
        for ss in siglist:
            ksizes.add(ss.minhash.ksize)
            moltypes.add(sourmash_args.get_moltype(ss))

            leaf = SigLeaf(ss.md5sum(), ss)
            tree.add_node(leaf)
            n += 1

        # check to make sure we aren't loading incompatible signatures
        if len(ksizes) > 1 or len(moltypes) > 1:
            error('multiple k-mer sizes or molecule types present; fail.')
            error('specify --dna/--protein and --ksize as necessary')
            error('ksizes: {}; moltypes: {}',
                  ", ".join(map(str, ksizes)), ", ".join(moltypes))
            sys.exit(-1)

    # did we load any!?
    if n == 0:
        error('no signatures found to load into tree!? failing.')
        sys.exit(-1)

    notify('loaded {} sigs; saving SBT under "{}"', n, args.sbt_name)
    tree.save(args.sbt_name)


def sbt_search(args):
    from sourmash_lib.sbt import SBT, GraphFactory
    from sourmash_lib.sbtmh import search_minhashes, SigLeaf
    from sourmash_lib.sbtmh import SearchMinHashesFindBest

    parser = argparse.ArgumentParser()
    parser.add_argument('sbt_name', help='name of SBT to load')
    parser.add_argument('query', help='signature to query')
    parser.add_argument('-k', '--ksize', type=int, default=DEFAULT_K)
    parser.add_argument('--threshold', default=0.08, type=float)
    parser.add_argument('--save-matches', type=argparse.FileType('wt'))
    parser.add_argument('--best-only', action='store_true')

    sourmash_args.add_moltype_args(parser)
    args = parser.parse_args(args)
    moltype = sourmash_args.calculate_moltype(args)

    search_fn = search_minhashes
    if args.best_only:
        search_fn = SearchMinHashesFindBest().search

    tree = SBT.load(args.sbt_name, leaf_loader=SigLeaf.load)
    query = sourmash_args.load_query_signature(args.query,
                                               select_ksize=args.ksize,
                                               select_moltype=moltype)
    query_moltype = sourmash_args.get_moltype(query)
    query_ksize = query.minhash.ksize
    notify('loaded query: {}... (k={}, {})', query.name()[:30],
                                             query_ksize,
                                             query_moltype)

    results = []
    for leaf in tree.find(search_fn, query, args.threshold):
        results.append((query.similarity(leaf.data, downsample=True),
                        leaf.data))

    results.sort(key=lambda x: -x[0])   # reverse sort on similarity

    if args.best_only:
        notify("(truncated search because of --best-only; only trust top result")

    notify("similarity   match")
    notify("----------   -----")
    for (similarity, query) in results:
<<<<<<< HEAD
        print('{:2.1f}%        {}'.format(similarity*100, query.name()))
=======
        pct = '{:.1f}%'.format(similarity*100)
        notify('{:>6}       {}', pct, query.name())
>>>>>>> a3971a06

    if args.save_matches:
        outname = args.save_matches.name
        notify('saving all matches to "{}"', outname)
        sig.save_signatures([ m for (sim, m) in results ],
                            args.save_matches)


def categorize(args):
    from sourmash_lib.sbt import SBT, GraphFactory
    from sourmash_lib.sbtmh import search_minhashes, SigLeaf
    from sourmash_lib.sbtmh import SearchMinHashesFindBest

    parser = argparse.ArgumentParser()
    parser.add_argument('sbt_name', help='name of SBT to load')
    parser.add_argument('queries', nargs='+',
                        help='list of signatures to categorize')
    parser.add_argument('-k', '--ksize', type=int, default=None)
    parser.add_argument('--threshold', default=0.08, type=float)
    parser.add_argument('--traverse-directory', action="store_true")

    sourmash_args.add_moltype_args(parser)

    parser.add_argument('--csv', type=argparse.FileType('at'))
    parser.add_argument('--load-csv', default=None)

    args = parser.parse_args(args)
    moltype = sourmash_args.calculate_moltype(args)

    already_names = set()
    if args.load_csv:
        with open(args.load_csv, 'rt') as fp:
            r = csv.reader(fp)
            for row in r:
                already_names.add(row[0])

    tree = SBT.load(args.sbt_name, leaf_loader=SigLeaf.load)

    if args.traverse_directory:
        inp_files = set(sourmash_args.traverse_find_sigs(args.queries))
    else:
        inp_files = set(args.queries) - already_names

    inp_files = set(inp_files) - already_names

    notify('found {} files to query', len(inp_files))

    loader = sourmash_args.LoadSingleSignatures(inp_files,
                                                args.ksize, moltype)

    for queryfile, query, query_moltype, query_ksize in loader:
        notify('loaded query: {}... (k={}, {})', query.name()[:30],
               query_ksize, query_moltype)

        results = []
        search_fn = SearchMinHashesFindBest().search

        for leaf in tree.find(search_fn, query, args.threshold):
            if leaf.data.md5sum() != query.md5sum(): # ignore self.
                results.append((query.similarity(leaf.data), leaf.data))

        best_hit_sim = 0.0
        best_hit_query_name = ""
        if results:
            results.sort(key=lambda x: -x[0])   # reverse sort on similarity
            best_hit_sim, best_hit_query = results[0]
            notify('for {}, found: {:.2f} {}', query.name(),
                                               best_hit_sim,
                                               best_hit_query.name())
            best_hit_query_name = best_hit_query.name()
        else:
            notify('for {}, no match found', query.name())

        if args.csv:
            w = csv.writer(args.csv)
            w.writerow([queryfile, best_hit_query_name, best_hit_sim])

    if loader.skipped_ignore:
        notify('skipped/ignore: {}', loader.skipped_ignore)
    if loader.skipped_nosig:
        notify('skipped/nosig: {}', loader.skipped_nosig)


def sbt_gather(args):
    from sourmash_lib.sbt import SBT, GraphFactory
    from sourmash_lib.sbtmh import search_minhashes, SigLeaf
    from sourmash_lib.sbtmh import SearchMinHashesFindBestIgnoreMaxHash

    parser = argparse.ArgumentParser()
    parser.add_argument('sbt_name', help='name of SBT to search')
    parser.add_argument('query', help='query signature')
    parser.add_argument('-k', '--ksize', type=int, default=DEFAULT_K)
    parser.add_argument('--threshold', default=0.05, type=float)
    parser.add_argument('-o', '--output', type=argparse.FileType('wt'))
    parser.add_argument('--save-matches', type=argparse.FileType('wt'))
    parser.add_argument('--threshold-bp', type=float, default=5e4)

    sourmash_args.add_moltype_args(parser)

    args = parser.parse_args(args)
    moltype = sourmash_args.calculate_moltype(args)

    # load in the SBT
    tree = SBT.load(args.sbt_name, leaf_loader=SigLeaf.load)

    # load the query signature & figure out all the things
    query = sourmash_args.load_query_signature(args.query,
                                               select_ksize=args.ksize,
                                               select_moltype=moltype)
    query_moltype = sourmash_args.get_moltype(query)
    query_ksize = query.minhash.ksize
    notify('loaded query: {}... (k={}, {})', query.name()[:30],
                                             query_ksize,
                                             query_moltype)

    # verify signature was computed right.
    if query.minhash.max_hash == 0:
        error('query signature needs to be created with --scaled')
        sys.exit(-1)

    orig_query = query
    orig_mins = orig_query.minhash.get_hashes()

    # calculate the band size/resolution R for the genome
    R_metagenome = sourmash_lib.MAX_HASH / float(orig_query.minhash.max_hash)

    # define a function to do a 'best' search and get only top match.
    def find_best(tree, query):
        search_fn = SearchMinHashesFindBestIgnoreMaxHash().search

        results = []
        for leaf in tree.find(search_fn, query, 0.0):
            leaf_e = leaf.data.minhash
            similarity = query.minhash.similarity_ignore_maxhash(leaf_e)
            if similarity > 0.0:
                results.append((similarity, leaf.data))

        if not results:
            return None, None

        # take the best result
        results.sort(key=lambda x: -x[0])   # reverse sort on similarity
        best_similarity, best_leaf = results[0]
        return best_similarity, best_leaf


    # define a function to build new signature object from set of mins
    def build_new_signature(mins):
        e = sourmash_lib.MinHash(ksize=args.ksize, n=len(mins))
        e.add_many(mins)
        return sig.SourmashSignature('', e)

    # xxx
    def format_bp(bp):
        bp = float(bp)
        if bp < 500:
            return '{:.0f} bp '.format(bp)
        elif bp <= 500e3:
            return '{:.1f} kbp'.format(round(bp / 1e3, 1))
        elif bp < 500e6:
            return '{:.1f} Mbp'.format(round(bp / 1e6, 1))
        elif bp < 500e9:
            return '{:.1f} Gbp'.format(round(bp / 1e9, 1))
        return '???'

    # construct a new query that doesn't have the max_hash attribute set.
    new_mins = query.minhash.get_hashes()
    query = build_new_signature(new_mins)

    sum_found = 0.
    found = []
    while 1:
        best_similarity, best_leaf = find_best(tree, query)
        if not best_leaf:          # no matches at all!
            break

        # subtract found hashes from search hashes, construct new search
        query_mins = set(query.minhash.get_hashes())
        found_mins = best_leaf.minhash.get_hashes()

        # figure out what the resolution of the banding on the genome is,
        # based either on an explicit --scaled parameter, or on genome
        # cardinality (deprecated)
        if not best_leaf.minhash.max_hash:
            error('Best hash match in sbt_gather has no cardinality')
            error('Please prepare database of sequences with --scaled')
            sys.exit(-1)

        R_genome = sourmash_lib.MAX_HASH / float(best_leaf.minhash.max_hash)

        # pick the highest R / lowest resolution
        R_comparison = max(R_metagenome, R_genome)

        # CTB: these could probably be replaced by minhash.downsample_scaled.
        new_max_hash = sourmash_lib.MAX_HASH / float(R_comparison)
        query_mins = set([ i for i in query_mins if i < new_max_hash ])
        found_mins = set([ i for i in found_mins if i < new_max_hash ])
        orig_mins = set([ i for i in orig_mins if i < new_max_hash ])

        # calculate intersection:
        intersect_mins = query_mins.intersection(found_mins)
        intersect_orig_mins = orig_mins.intersection(found_mins)
        intersect_bp = R_comparison * len(intersect_orig_mins)
        sum_found += len(intersect_mins)

        if intersect_bp < args.threshold_bp:   # hard cutoff for now
            notify('found less than {} in common. => exiting',
                   format_bp(intersect_bp))
            break

        # calculate fractions wrt first denominator - genome size
        genome_n_mins = len(found_mins)
        f_genome = len(intersect_mins) / float(genome_n_mins)
        f_orig_query = len(intersect_orig_mins) / float(len(orig_mins))

        # calculate fractions wrt second denominator - metagenome size
        query_n_mins = len(orig_query.minhash.get_hashes())
        f_query = len(intersect_mins) / float(query_n_mins)

        if not len(found):                # first result? print header.
            notify("")
            notify("overlap     p_query p_match ")
            notify("---------   ------- --------")

        # print interim result & save in a list for later use
        pct_query = '{:.1f}%'.format(f_orig_query*100)
        pct_genome = '{:.1f}%'.format(f_genome*100)

        notify('{:9}   {:>6}  {:>6}      {}',
               format_bp(intersect_bp), pct_query, pct_genome,
               best_leaf.name()[:40])
        found.append((intersect_bp, f_orig_query, best_leaf, f_genome))

        # construct a new query, minus the previous one.
        query_mins -= set(found_mins)
        query = build_new_signature(query_mins)

    # basic reporting
    notify('\nfound {} matches total;', len(found))

    sum_found /= len(orig_query.minhash.get_hashes())
    notify('the recovered matches hit {:.1f}% of the query', sum_found * 100)
    notify('')

    if not found:
        sys.exit(0)

    if args.output:
        fieldnames = ['intersect_bp', 'f_orig_query', 'f_found_genome', 'name']
        w = csv.DictWriter(args.output, fieldnames=fieldnames)
        w.writeheader()
        for (intersect_bp, f_genome, leaf, f_orig_query) in found:
            w.writerow(dict(intersect_bp=intersect_bp,
                            f_orig_query=f_orig_query, name=leaf.name(),
                            f_found_genome=f_genome,))

    if args.save_matches:
        outname = args.save_matches.name
        notify('saving all matches to "{}"', outname)
        sig.save_signatures([ ss for (_, _, ss, _) in found ],
                              args.save_matches)


def watch(args):
    "Build a signature from raw FASTA/FASTQ coming in on stdin, search."
    from sourmash_lib.sbt import SBT, GraphFactory
    from sourmash_lib.sbtmh import search_minhashes, SigLeaf
    from sourmash_lib.sbtmh import SearchMinHashesFindBest

    parser = argparse.ArgumentParser()
    parser.add_argument('sbt_name', help='name of SBT to search')
    parser.add_argument('inp_file', nargs='?', default='/dev/stdin')
    parser.add_argument('-o', '--output', type=argparse.FileType('wt'))
    parser.add_argument('-k', '--ksize', type=int, default=DEFAULT_K)
    parser.add_argument('--threshold', default=0.05, type=float)
    parser.add_argument('--input-is-protein', action='store_true')
    sourmash_args.add_moltype_args(parser, default_dna=True)
    parser.add_argument('-n', '--num-hashes', type=int,
                        default=DEFAULT_N,
                        help='number of hashes to use in each sketch (default: %(default)i)')
    parser.add_argument('--name', type=str, default='stdin')
    args = parser.parse_args(args)

    if args.input_is_protein and args.dna:
        notify('WARNING: input is protein, turning off DNA hashing.')
        args.dna = False
        args.protein = True

    if args.dna and args.protein:
        notify('ERROR: cannot use "watch" with both DNA and protein.')

    if args.dna:
        moltype = 'DNA'
        is_protein = False
    else:
        moltype = 'protein'
        is_protein = True

    E = sourmash_lib.MinHash(ksize=args.ksize, n=args.num_hashes,
                                is_protein=is_protein)
    streamsig = sig.SourmashSignature('', E, filename='stdin',
                                      name=args.name)

    notify('Computing signature for k={}, {} from stdin',
           args.ksize, moltype)


    tree = SBT.load(args.sbt_name, leaf_loader=SigLeaf.load)

    def do_search():
        search_fn = SearchMinHashesFindBest().search

        results = []
        for leaf in tree.find(search_fn, streamsig, args.threshold):
            results.append((streamsig.similarity(leaf.data),
                            leaf.data))

        return results

    notify('reading sequences from stdin')
    screed_iter = screed.open(args.inp_file)
    watermark = WATERMARK_SIZE

    # iterate over input records
    n = 0
    for n, record in enumerate(screed_iter):
        # at each watermark, print status & check cardinality
        if n >= watermark:
            notify('... read {} sequences', n)
            watermark += WATERMARK_SIZE

            if do_search():
                break

        if args.input_is_protein:
            E.add_protein(record.sequence)
        else:
            E.add_sequence(record.sequence, False)

    results = do_search()
    if not results:
        notify('... read {} sequences, no matches found.', n)
    else:
        results.sort(key=lambda x: -x[0])   # take best
        similarity, found_sig = results[0]
        notify('FOUND: {}, at {:.3f}', found_sig.name(),
               similarity)

    if args.output:
        sig.save_signatures([streamsig], args.output)


def convert(args):
    "Convert YAML to JSON"

    import sourmash_lib.signature

    parser = argparse.ArgumentParser("""
Ensure that signature files in YAML (old format) are converted to signature files in JSON (new format).
The JSON-for-sure signature files are created in the same directory as the YAML-may-be files and are added
the extension ".json".
""")
    parser.add_argument('--minified', action="store_true",
                        help='Store the JSON minified (uses less space but is less human-readable) or not.')
    parser.add_argument('-f', '--force',
                        action="store_true",
                        help="Overwrite existing files.")
    parser.add_argument('path', nargs='*',
                        help='Path to YAML file with signatures, or directory containing signature files.')

    args = parser.parse_args(args)

    if args.minified:
        kwargs = {'indent': None,
                  'sort_keys': False}
    else:
        kwargs = {}


    filenames = list()

    while len(args.path) > 0:
        path = args.path.pop()

        if not os.path.exists(path):
            notify("The path name %s does not exist" % path)
            sys.exit(1)

        if os.path.isdir(path):
            notify("The path %s is a directory (and we will search signatures in it)." % path)
            args.path.extend(os.path.join(path, x) for x in os.listdir(path))
            continue

        # "path" is a file (not a directory) past this point
        if not path.endswith(".sig"):
            notify("The file name %s does not end with '.sig'. Skipping." % path)
            continue

        # fail early if output already existing
        out_fn = path + ".json"
        if not args.force and os.path.exists(out_fn):
            notify("The output file %s is already present. Use --force to force overwriting." % out_fn)
            sys.exit(1)

        # path is a file and should be converted
        filenames.append(path)


    for i, path in enumerate(filenames, 1):
        notify("\rConverting file %i/%i" % (i, len(filenames)), end="", flush=True)
        with open(path) as fh:
            signatures = tuple(sourmash_lib.signature.load_signatures(fh))

        out_fn = path + ".json"
        with open(out_fn, 'w') as fh:
            sourmash_lib.signature.save_signatures(signatures, fp=fh, **kwargs)
    notify("\rConverting file %i/%i" % (i, len(filenames)))<|MERGE_RESOLUTION|>--- conflicted
+++ resolved
@@ -64,11 +64,7 @@
     distances = []
     for (x, filename) in against:
         if args.containment:
-<<<<<<< HEAD
             distance = query.contained_by(x)
-=======
-            distance = query.containment(x)
->>>>>>> a3971a06
         else:
             distance = query.similarity(x)
         if distance >= args.threshold:
@@ -626,12 +622,8 @@
     notify("similarity   match")
     notify("----------   -----")
     for (similarity, query) in results:
-<<<<<<< HEAD
-        print('{:2.1f}%        {}'.format(similarity*100, query.name()))
-=======
         pct = '{:.1f}%'.format(similarity*100)
         notify('{:>6}       {}', pct, query.name())
->>>>>>> a3971a06
 
     if args.save_matches:
         outname = args.save_matches.name
