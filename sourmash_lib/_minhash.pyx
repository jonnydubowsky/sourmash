# -*- coding: UTF-8 -*-
# cython: language_level=3, c_string_type=str, c_string_encoding=ascii

from __future__ import unicode_literals

from cython.operator cimport dereference as deref, address

from libcpp cimport bool
from libc.stdint cimport uint32_t

from ._minhash cimport KmerMinHash, KmerMinAbundance, _hash_murmur
import math


# default MurmurHash seed
cdef uint32_t MINHASH_DEFAULT_SEED = 42


def get_minhash_default_seed():
    return MINHASH_DEFAULT_SEED


# we use the 64-bit hash space of MurmurHash only
cdef uint64_t MINHASH_MAX_HASH = 2**64 - 1


def get_minhash_max_hash():
    return MINHASH_MAX_HASH


cdef bytes to_bytes(s):
    if not isinstance(s, (basestring, bytes)):
        raise TypeError("Requires a string-like sequence")

    if isinstance(s, unicode):
        s = s.encode('utf-8')
    return s


def hash_murmur(kmer, uint32_t seed=MINHASH_DEFAULT_SEED):
    "hash_murmur(string, [,seed])\n\n"
    "Compute a hash for a string, optionally using a seed (an integer). "
    "The current default seed is returned by hash_seed()."

    return _hash_murmur(to_bytes(kmer), seed)


def dotproduct(a, b, normalize=True):
    """
    Compute the dot product of two dictionaries {k: v} where v is
    abundance.
    """

    if normalize:
        norm_a = math.sqrt(sum([ x*x for x in a.values() ]))
        norm_b = math.sqrt(sum([ x*x for x in b.values() ]))

        if norm_a == 0.0 or norm_b == 0.0:
            return 0.0
    else:
        norm_a = 1.0
        norm_b = 1.0

    prod = 0.
    for k, abundance in a.items():
        prod += (float(abundance) / norm_a) * (b.get(k, 0) / norm_b)

    return prod


cdef class MinHash(object):

    def __init__(self, unsigned int n, unsigned int ksize,
                       bool is_protein=False,
                       bool track_abundance=False,
                       uint32_t seed=MINHASH_DEFAULT_SEED,
                       HashIntoType max_hash=0,
                       mins=None):
        self.track_abundance = track_abundance
        self.hll = None

        cdef KmerMinHash *mh = NULL
        if track_abundance:
            mh = new KmerMinAbundance(n, ksize, is_protein, seed, max_hash)
        else:
            mh = new KmerMinHash(n, ksize, is_protein, seed, max_hash)

        self._this.reset(mh)

        if mins:
            if track_abundance:
                self.set_abundances(mins)
            else:
                self.add_many(mins)


    def __copy__(self):
        a = MinHash(deref(self._this).num, deref(self._this).ksize,
                    deref(self._this).is_protein, self.track_abundance,
                    deref(self._this).seed, deref(self._this).max_hash)
        a.merge(self)
        return a

<<<<<<< HEAD

=======
>>>>>>> c0e3476b
    def __getstate__(self):             # enable pickling
        with_abundance = False
        if self.track_abundance:
            with_abundance = True

        return (deref(self._this).num,
                deref(self._this).ksize,
                deref(self._this).is_protein,
                self.get_mins(with_abundance=with_abundance),
                self.hll, self.track_abundance, deref(self._this).max_hash,
                deref(self._this).seed)

    def __setstate__(self, tup):
        (n, ksize, is_protein, mins, hll, track_abundance, max_hash, seed) =\
          tup

        self.track_abundance = track_abundance
        self.hll = hll

        cdef KmerMinHash *mh = NULL
        if track_abundance:
            mh = new KmerMinAbundance(n, ksize, is_protein, seed, max_hash)
            self._this.reset(mh)
            self.set_abundances(mins)
        else:
            mh = new KmerMinHash(n, ksize, is_protein, seed, max_hash)
            self._this.reset(mh)
            self.add_many(mins)

    def __reduce__(self):
        return (MinHash,
               (deref(self._this).num,
                deref(self._this).ksize,
                deref(self._this).is_protein,
                self.track_abundance,
                deref(self._this).seed,
                deref(self._this).max_hash,
                self.get_mins(with_abundance=self.track_abundance)))

    def __richcmp__(self, other, op):
        if op == 2:
            return self.__getstate__() == other.__getstate__()
        raise Exception("undefined comparison")

<<<<<<< HEAD
    def copy_and_clear(self):
        a = MinHash(deref(self._this).num, deref(self._this).ksize,
                    deref(self._this).is_protein, self.track_abundance,
                    deref(self._this).seed, deref(self._this).max_hash)
        return a

=======
>>>>>>> c0e3476b
    def add_sequence(self, sequence, bool force=False):
        deref(self._this).add_sequence(to_bytes(sequence), force)

    def add(self, kmer):
        "Add kmer into sketch."
        self.add_sequence(kmer)

    def add_many(self, hashes):
        "Add many hashes in at once."
        for hash in hashes:
            self.add_hash(hash)

    def update(self, other):
        "Update this estimator from all the hashes from the other."
        self.add_many(other.get_mins())

    def __len__(self):
        return deref(self._this).num

    cpdef get_mins(self, bool with_abundance=False):
        cdef KmerMinAbundance *mh = <KmerMinAbundance*>address(deref(self._this))
        if with_abundance and self.track_abundance:
            return mh.mins
        elif self.track_abundance:
            return [it.first for it in mh.mins]
        else:
            return [it for it in deref(self._this).mins]

    def get_hashes(self):
        return self.get_mins()

<<<<<<< HEAD
    def subtract_mins(self, other):
        a = set(self.get_mins())
        b = set(other.get_mins())
        return a - b

=======
>>>>>>> c0e3476b
    @property
    def seed(self):
        return deref(self._this).seed

    @property
    def num(self):
        return deref(self._this).num

    @property
    def is_protein(self):
        return deref(self._this).is_protein

    @property
    def ksize(self):
        return deref(self._this).ksize

    @property
    def max_hash(self):
        mm = deref(self._this).max_hash
        if mm == 18446744073709551615:
            return 0
        return mm

    def add_hash(self, uint64_t h):
        deref(self._this).add_hash(h)

    def count_common(self, MinHash other):
        cdef KmerMinAbundance *mh = NULL
        cdef KmerMinAbundance *other_mh = NULL
        cdef uint64_t n = 0

        if self.track_abundance:
            mh = <KmerMinAbundance*>address(deref(self._this))
            if other.track_abundance:
                other_mh = <KmerMinAbundance*>address(deref(other._this))
                n = mh.count_common(deref(other_mh))
            else:
                n = mh.count_common(deref(other._this))
        else:
            if other.track_abundance:
                other_mh = <KmerMinAbundance*>address(deref(other._this))
                n = other_mh.count_common(deref(self._this))
            else:
                n = deref(self._this).count_common(deref(other._this))

        return n

    def compare(self, MinHash other):
        n = self.count_common(other)
        size = max(deref(self._this).size(), 1)
        return n / size

    def jaccard(self, MinHash other):
        return self.compare(other)

    def similarity(self, other, ignore_abundance=False):
        """\
        Calculate similarity of two sketches.

        If the sketches are not abundance weighted, or ignore_abundance=True,
        compute Jaccard similarity.

        If the sketches are abundance weighted, calculate a distance metric
        based on the cosine similarity.

        Note, because the term frequencies (tf-idf weights) cannot be negative,
        the angle will never be < 0deg or > 90deg.

        See https://en.wikipedia.org/wiki/Cosine_similarity
        """

        if not self.track_abundance or ignore_abundance:
            return self.jaccard(other)
        else:
            a = self.get_mins(with_abundance=True)
            b = other.get_mins(with_abundance=True)

            prod = dotproduct(a, b)
            prod = min(1.0, prod)

            distance = 2*math.acos(prod) / math.pi
            return 1.0 - distance

    def similarity_ignore_maxhash(self, MinHash other):
        a = set(self.get_mins())

        b = set(other.get_mins())

        overlap = a.intersection(b)
        return float(len(overlap)) / float(len(a))

    def __iadd__(self, MinHash other):
        cdef KmerMinAbundance *mh = <KmerMinAbundance*>address(deref(self._this))
        cdef KmerMinAbundance *other_mh = <KmerMinAbundance*>address(deref(other._this))
        if self.track_abundance:
             mh.merge(deref(other_mh))
        else:
            deref(self._this).merge(deref(other._this))

        return self
    merge = __iadd__

    cpdef set_abundances(self, dict values):
        if self.track_abundance:
            for k, v in values.items():
                (<KmerMinAbundance*>address(deref(self._this))).mins[k] = v
        else:
            raise RuntimeError("Use track_abundance=True when constructing "
                               "the MinHash to use set_abundances.")

    def add_protein(self, sequence):
        cdef uint32_t ksize = deref(self._this).ksize // 3
        if len(sequence) < ksize:
            return

        if not deref(self._this).is_protein:
            raise ValueError("cannot add amino acid sequence to DNA MinHash!")

        for i in range(0, len(sequence) - ksize + 1):
            deref(self._this).add_word(to_bytes(sequence[i:i + ksize]))

    def is_molecule_type(self, molecule):
        if molecule == 'dna' and not self.is_protein:
            return True
        if molecule == 'protein' and self.is_protein:
            return True
        return False<|MERGE_RESOLUTION|>--- conflicted
+++ resolved
@@ -101,10 +101,6 @@
         a.merge(self)
         return a
 
-<<<<<<< HEAD
-
-=======
->>>>>>> c0e3476b
     def __getstate__(self):             # enable pickling
         with_abundance = False
         if self.track_abundance:
@@ -149,15 +145,12 @@
             return self.__getstate__() == other.__getstate__()
         raise Exception("undefined comparison")
 
-<<<<<<< HEAD
     def copy_and_clear(self):
         a = MinHash(deref(self._this).num, deref(self._this).ksize,
                     deref(self._this).is_protein, self.track_abundance,
                     deref(self._this).seed, deref(self._this).max_hash)
         return a
 
-=======
->>>>>>> c0e3476b
     def add_sequence(self, sequence, bool force=False):
         deref(self._this).add_sequence(to_bytes(sequence), force)
 
@@ -189,14 +182,11 @@
     def get_hashes(self):
         return self.get_mins()
 
-<<<<<<< HEAD
     def subtract_mins(self, other):
         a = set(self.get_mins())
         b = set(other.get_mins())
         return a - b
 
-=======
->>>>>>> c0e3476b
     @property
     def seed(self):
         return deref(self._this).seed
