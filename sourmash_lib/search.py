--- conflicted
+++ resolved
@@ -16,13 +16,8 @@
                           'similarity, match_sig, md5, filename, name')
 
 
-<<<<<<< HEAD
-# pretty-printing code.
-def format_bp(bp):
-=======
 def format_bp(bp):
     "Pretty-print bp information."
->>>>>>> bf91ee20
     bp = float(bp)
     if bp < 500:
         return '{:.0f} bp '.format(bp)
