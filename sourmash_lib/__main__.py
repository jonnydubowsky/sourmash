--- conflicted
+++ resolved
@@ -50,7 +50,8 @@
         parser.add_argument('-n', '--num-results', default=3, type=int)
         parser.add_argument('-k', '--ksize', default=DEFAULT_K, type=int)
         parser.add_argument('-f', '--force', action='store_true')
-<<<<<<< HEAD
+        parser.add_argument('--save-matches', type=argparse.FileType('wt'))
+
         parser.add_argument('--protein', dest='protein', action='store_true')
         parser.add_argument('--no-protein', dest='protein',
                             action='store_false')
@@ -61,9 +62,6 @@
         parser.add_argument('--no-dna', dest='dna', action='store_false')
         parser.set_defaults(dna=None)
 
-=======
-        parser.add_argument('--save-matches', type=argparse.FileType('wt'))
->>>>>>> d5f77fa1
         args = parser.parse_args(args)
 
         if args.protein:
@@ -82,14 +80,11 @@
             sys.exit(-1)
 
         # get the query signature
-<<<<<<< HEAD
-        sl = sig.load_signatures(open(args.query, 'r'),
+        sl = sig.load_signatures(args.query,
                                  select_ksize=args.ksize,
                                  select_moltype=moltype)
-=======
-        sl = sig.load_signatures(args.query, select_ksize=args.ksize)
         sl = list(sl)
->>>>>>> d5f77fa1
+
         if len(sl) != 1:
             print('When loading query from "{}",'.format(args.query),
                   file=sys.stderr)
@@ -107,13 +102,10 @@
                       file=sys.stderr)
                 continue
 
-<<<<<<< HEAD
-            sl = sig.load_signatures(
-                open(filename, 'r'), select_ksize=args.ksize,
-                     select_moltype=moltype)
-=======
-            sl = sig.load_signatures(filename, select_ksize=args.ksize)
->>>>>>> d5f77fa1
+            sl = sig.load_signatures(filename,
+                                     select_ksize=args.ksize,
+                                     select_moltype=moltype)
+
             for x in sl:
                 against.append((x, filename))
         print('loaded {} signatures total.'.format(len(against)))
@@ -128,14 +120,10 @@
         # any matches? sort, show.
         if distances:
             distances.sort(reverse=True, key = lambda x: x[0])
-<<<<<<< HEAD
-            print('%d matches:' % len(distances))
-            for distance, match, filename in distances[:5]:
-=======
             print('{} matches; showing {}:'.format(len(distances),
                                                    args.num_results))
             for distance, match, filename in distances[:args.num_results]:
->>>>>>> d5f77fa1
+
                 print('\t', match.name(), '\t', "%.3f" % distance,
                       '\t', filename)
 
@@ -192,6 +180,12 @@
             args.dna = False
             args.protein = True
 
+        if not args.dna and args.protein:
+            if args.with_cardinality:
+                print('Cannot compute cardinality for protein sequences.',
+                       file=sys.stderr)
+                sys.exit(-1)
+
         print('computing signatures for files:', args.filenames,
               file=sys.stderr)
 
@@ -203,7 +197,6 @@
         else:
             ksizes = [int(ksizes)]
 
-<<<<<<< HEAD
         print('Computing signature for ksizes: %s' % str(ksizes),
               file=sys.stderr)
 
@@ -223,19 +216,17 @@
 
         print('Computing a total of {} signatures.'.format(num_sigs),
               file=sys.stderr)
+
         if num_sigs == 0:
             print('...nothing to calculate!? Exiting!', file=sys.stderr)
             sys.exit(-1)
 
-        # for each file, load & compute sketch.
-        for filename in args.filenames:
-            sigfile = os.path.basename(filename) + '.sig'
-            if not args.output and os.path.exists(sigfile) and not args.force:
-                print('skipping', filename, '- already done',
-                      file=sys.stderr)
-                continue
-
-            # one estimator for each ksize & each molecule type
+        if args.name and not args.output:
+            print("must specify -o with --name", file=sys.stderr)
+            sys.exit(-1)
+
+        def make_estimators():
+            # one estimator for each ksize
             Elist = []
             for k in ksizes:
                 if args.protein:
@@ -244,23 +235,10 @@
                     Elist.append(E)
                 if args.dna:
                     E = sourmash_lib.Estimators(ksize=k, n=args.num_hashes,
-                                                protein=False)
+                                                protein=False,
+                                        with_cardinality=args.with_cardinality)
                     Elist.append(E)
-=======
-        if args.name and not args.output:
-            print("must specify -o with --name", file=sys.stderr)
-            sys.exit(-1)
-
-        def make_estimators():
-            # one estimator for each ksize
-            Elist = []
-            for k in ksizes:
-                E = sourmash_lib.Estimators(ksize=k, n=args.num_hashes,
-                                            protein=args.protein,
-                                        with_cardinality=args.with_cardinality)
-                Elist.append(E)
             return Elist
->>>>>>> d5f77fa1
 
         def add_seq(Elist, seq, input_is_protein, check_sequence):
             for E in Elist:
